<<<<<<< HEAD
function [model, removedRxnInd, keptRxnInd] = checkDuplicateRxn(model, method, removeFlag, printLevel)
%checkDuplicateRxn Checks model for duplicate reactions and removes them
%
% INPUTS
=======
function [model,removed, rxnRelationship] = checkDuplicateRxn(model,method)
%checkDuplicateRxn Checks model for duplicate reactions and removes them
%
% [model,removed] = checkDuplicateRxn(model,method)
%
%INPUTS
>>>>>>> 743aacd7
% model     Cobra model structure
% method    1 --> checks rxn abbreviations
%           2 --> checks rxn S matrix
%
<<<<<<< HEAD
% OUTPUTS
% model     Cobra model structure with duplicate reactions removedRxnInd
% removedRxnInd   reaction numbers that were removedRxnInd

% Ronan Fleming rewritten 2017

if ~exist('printLevel', 'var')
    printLevel = 0;
end

[~, nRxn] = size(model.S);

removedRxnInd = [];
keptRxnInd = [];
oneToN = 1:nRxn;

cnt = 0;

switch method
    case 1
        if printLevel > 0
            fprintf('%s\n', 'Checking for reaction duplicates by stoichiometry ...');
        end
        % error('in development')
        % depends on the direction of reaction, i.e., reactions
        % otherwise duplicates but going in the opposite direction are not consisered duplicates

        % detect the rows of A that are identical upto scalar multiplication divide each row by the sum of each row.

        % get unique cols, but do not change the order
        % [C,IA,IC] = unique(A,'rows') also returns index vectors IA and IC such
        % that C = A(IA,:) and A = C(IC,:).
        [~, ia, ic] = unique(model.S', 'rows', 'stable');

        nDuplicates = length(ic) - length(ia);
        if nDuplicates > 0
            if printLevel > 0
                fprintf('%u%s\n', nDuplicates, ' duplicate reaction(s) (up to orientation)')
            end
            for n = 1:nRxn
                bool = (ic == n);
                if nnz(bool) > 1
                    ind = oneToN(bool);
                    keptOneRxnInd = ind(1);
                    removedOneRxnInd = ind(end);

                    if length(ind) > 2
                        warning([model.rxns{ind(1)} ' has more than one replicate'])
                    end

                    removedRxnInd = [removedRxnInd; removedOneRxnInd];
                    keptRxnInd = [keptRxnInd; keptOneRxnInd];

                    if printLevel > 0
                        %fprintf('%u%s\n',length(removedOneRxnInd),' duplicate reaction(s) (up to orientation)')
                        fprintf('%s\t', '     Keep: ');
                        formulas = printRxnFormula(model, model.rxns{keptOneRxnInd});
                        fprintf('%s\t', 'Duplicate: ');
                        formulas = printRxnFormula(model, model.rxns{removedOneRxnInd});
                    end
                end
            end
        end

    case 2
        if printLevel > 0
            fprintf('%s\n', 'Checking for reaction duplicates by stoichiometry (up to orientation) ...');
        end

        % vanilla forward and reverse half stoichiometric matrices
        F        = - model.S;
        F(F < 0) = 0;
        R        = model.S;
        R(R < 0) = 0;

        A = F + R;  % invariant to direction of reaction

        % detect the cols of A that are identical upto scalar multiplication
        % divide each col by the sum of each row.
        sumA1 = sum(A, 1);
        sumA1(sumA1 == 0) = 1;
        normalA1 = A * diag(1 ./ sumA1);

        % get unique cols, but do not change the order
        % [C,IA,IC] = unique(A,'rows') also returns index vectors IA and IC such
        % that C = A(IA,:) and A = C(IC,:).
        [~, ia, ic] = unique(normalA1', 'rows', 'stable');

        for n =1:nRxn
            bool = (ic == n);
            if nnz(bool) > 1
                ind = oneToN(bool);
                if norm(model.S(:, ind(1)) + model.S(:, ind(2))) == 0 || norm(model.S(:, ind(1)) - model.S(:, ind(2))) == 0
                    keptOneRxnInd = ind(1);
                    removedOneRxnInd = ind(end);

                    if length(ind) > 2
                        warning([model.rxns{ind(1)} ' has more than one replicate']);
                    end

                    removedRxnInd = [removedRxnInd; removedOneRxnInd];
                    keptRxnInd = [keptRxnInd; keptOneRxnInd];
                    
                    if printLevel > 0
                        fprintf('%s\t', '     Keep: ');
                        formulas = printRxnFormula(model, model.rxns{keptOneRxnInd});
                        fprintf('%s\t', 'Duplicate: ');
                        formulas = printRxnFormula(model, model.rxns{removedOneRxnInd});
                    end
                %else: these reactions involve the same metabolites but they are not duplicates.
                end
            end
        end
end

if length(removedRxnInd) == 0
    if printLevel > 0
        fprintf('%s\n', ' no duplicates found.');
    end
else
    if removeFlag
        %remove the reactions
        model = removeRxns(model, model.rxns(removedRxnInd));
    end
=======
%OUTPUTS
% model     Cobra model structure with duplicate reactions removed
% removed   reaction numbers that were removed
%
% Aarash Bordbar 02/11/08
% Uri David Akavia 20-Feb-2014

model = removeMetabolites(model, model.mets(all(model.S == 0,2)));
[nMets,nRxns] = size(model.S);
removed = cell(0); 
cnt = 0;
switch method
    case 1
        %h = waitbar(0, 'Checking by Abbreviation ...');
        h = showprogress(0, 'Checking by Abbreviation ...');
        i = 1;
        while i <= nRxns
            model2 = model;
            model2.rxns{i} = '';
            if isempty(strmatch(model.rxns(i),model2.rxns,'exact')) == 0
                matches = strmatch(model.rxns(i),model2.rxns,'exact');
                nRxns = nRxns - length(matches);
                model2 = removeRxns(model2,model.rxns(i));
                model2.rxns{i} = model.rxns{i};
                model = model2;
                removed(cnt,1) = i;
                cnt = cnt+1;
            end
            i = i+1;
            showprogress(i/nRxns,h);
        end
        close(h);
    case 2
		h = showprogress(0, 'Checking by reaction ...');
		[~, ia, ic] = unique(model.S', 'rows');
		reactionsToRemove = cell(0);
		rxnsKept = cell(0);
		duplicateReactions = cell(0);
		if (length(ia) ~= length(ic))
			for rxnInd=1:max(ic)
				% If the current reaction appears more than once
				if (sum(rxnInd == ic) > 1)
					identicalRxns = find(ic == rxnInd);
					rxnWithDuplicates = model.rxns(identicalRxns(1));
					rxnsToRemove = model.rxns(identicalRxns(2:end))';
					% Same abbreviation
					if (strcmp(rxnWithDuplicates, rxnsToRemove))
						model2 = model;
						model2.rxns(identicalRxns(1)) = '';
						model2 = removeRxns(model2, rxnsToRemove);
						model2.rxns(identicalRxns(1)) = rxnWithDuplicates;
						removed = [removed; rxnsToRemove'];
						cnt = cnt+1;
					else
						reactionsToRemove = [reactionsToRemove, rxnsToRemove];
					end
					rxnsKept = [rxnsKept; rxnWithDuplicates];
					duplicateReactions = [duplicateReactions; {rxnsToRemove}];
				end
				showprogress(rxnInd/max(ic), h);
			end
			removed = [removed; reactionsToRemove'];
			model = removeRxns(model, reactionsToRemove);
			cnt = cnt + length(reactionsToRemove);
			rxnRelationship.keptRxns = rxnsKept;
			rxnRelationship.duplicates = duplicateReactions;
		end
		close(h);
>>>>>>> 743aacd7
end<|MERGE_RESOLUTION|>--- conflicted
+++ resolved
@@ -1,21 +1,11 @@
-<<<<<<< HEAD
 function [model, removedRxnInd, keptRxnInd] = checkDuplicateRxn(model, method, removeFlag, printLevel)
 %checkDuplicateRxn Checks model for duplicate reactions and removes them
 %
 % INPUTS
-=======
-function [model,removed, rxnRelationship] = checkDuplicateRxn(model,method)
-%checkDuplicateRxn Checks model for duplicate reactions and removes them
-%
-% [model,removed] = checkDuplicateRxn(model,method)
-%
-%INPUTS
->>>>>>> 743aacd7
 % model     Cobra model structure
 % method    1 --> checks rxn abbreviations
 %           2 --> checks rxn S matrix
 %
-<<<<<<< HEAD
 % OUTPUTS
 % model     Cobra model structure with duplicate reactions removedRxnInd
 % removedRxnInd   reaction numbers that were removedRxnInd
@@ -140,74 +130,4 @@
         %remove the reactions
         model = removeRxns(model, model.rxns(removedRxnInd));
     end
-=======
-%OUTPUTS
-% model     Cobra model structure with duplicate reactions removed
-% removed   reaction numbers that were removed
-%
-% Aarash Bordbar 02/11/08
-% Uri David Akavia 20-Feb-2014
-
-model = removeMetabolites(model, model.mets(all(model.S == 0,2)));
-[nMets,nRxns] = size(model.S);
-removed = cell(0); 
-cnt = 0;
-switch method
-    case 1
-        %h = waitbar(0, 'Checking by Abbreviation ...');
-        h = showprogress(0, 'Checking by Abbreviation ...');
-        i = 1;
-        while i <= nRxns
-            model2 = model;
-            model2.rxns{i} = '';
-            if isempty(strmatch(model.rxns(i),model2.rxns,'exact')) == 0
-                matches = strmatch(model.rxns(i),model2.rxns,'exact');
-                nRxns = nRxns - length(matches);
-                model2 = removeRxns(model2,model.rxns(i));
-                model2.rxns{i} = model.rxns{i};
-                model = model2;
-                removed(cnt,1) = i;
-                cnt = cnt+1;
-            end
-            i = i+1;
-            showprogress(i/nRxns,h);
-        end
-        close(h);
-    case 2
-		h = showprogress(0, 'Checking by reaction ...');
-		[~, ia, ic] = unique(model.S', 'rows');
-		reactionsToRemove = cell(0);
-		rxnsKept = cell(0);
-		duplicateReactions = cell(0);
-		if (length(ia) ~= length(ic))
-			for rxnInd=1:max(ic)
-				% If the current reaction appears more than once
-				if (sum(rxnInd == ic) > 1)
-					identicalRxns = find(ic == rxnInd);
-					rxnWithDuplicates = model.rxns(identicalRxns(1));
-					rxnsToRemove = model.rxns(identicalRxns(2:end))';
-					% Same abbreviation
-					if (strcmp(rxnWithDuplicates, rxnsToRemove))
-						model2 = model;
-						model2.rxns(identicalRxns(1)) = '';
-						model2 = removeRxns(model2, rxnsToRemove);
-						model2.rxns(identicalRxns(1)) = rxnWithDuplicates;
-						removed = [removed; rxnsToRemove'];
-						cnt = cnt+1;
-					else
-						reactionsToRemove = [reactionsToRemove, rxnsToRemove];
-					end
-					rxnsKept = [rxnsKept; rxnWithDuplicates];
-					duplicateReactions = [duplicateReactions; {rxnsToRemove}];
-				end
-				showprogress(rxnInd/max(ic), h);
-			end
-			removed = [removed; reactionsToRemove'];
-			model = removeRxns(model, reactionsToRemove);
-			cnt = cnt + length(reactionsToRemove);
-			rxnRelationship.keptRxns = rxnsKept;
-			rxnRelationship.duplicates = duplicateReactions;
-		end
-		close(h);
->>>>>>> 743aacd7
 end